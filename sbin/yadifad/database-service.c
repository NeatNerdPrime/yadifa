--- conflicted
+++ resolved
@@ -1668,11 +1668,7 @@
                     }
                     else
                     {
-<<<<<<< HEAD
-                        if(ret != FEATURE_NOT_SUPPORTED)
-=======
                         if((ret != FEATURE_NOT_SUPPORTED) && (ret != SERVICE_ALREADY_RUNNING))
->>>>>>> 1727582a
                         {
                             log_err("database: %{dnsname}: cannot execute command: %08x: %r", message->origin, command->id, ret);
                         }
