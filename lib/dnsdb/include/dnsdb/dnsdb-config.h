/* config.h.  Generated from config.h.in by configure.  */
/* config.h.in.  Generated from configure.ac by autoheader.  */

/* Define if building universal (internal helper macro) */
/* #undef AC_APPLE_UNIVERSAL_BUILD */

/* number of hardware core if the auto-detect fails */
#define DEFAULT_ASSUMED_CPU_COUNT 2

/* acl = ACL_SUPPORT enabled */
#define HAS_ACL_SUPPORT 1

/* bfd debug support disabled. */
#define HAS_BFD_DEBUG_SUPPORT 0

/* Disable timestamps in the build disabled. */
#define HAS_BUILD_TIMESTAMP 1

/* Compiler supports feature */
#define HAS_CC_ADDRESS_SANITIZER_CHECK 0

/* Compiler supports feature */
#define HAS_CC_ANSI 1

/* Compiler supports feature */
#define HAS_CC_ANSI_ALIAS 0

/* Compiler supports feature */
#define HAS_CC_CATCH_UNDEFINED_BEHAVIOR 0

/* Compiler supports feature */
#define HAS_CC_DWARF2 1

/* Compiler supports feature */
#define HAS_CC_DWARF3 1

/* Compiler supports feature */
#define HAS_CC_DWARF4 1

/* Compiler supports feature */
#define HAS_CC_EXCEPTIONS 1

/* Compiler supports feature */
#define HAS_CC_G 1

/* Compiler supports feature */
#define HAS_CC_G3 1

/* Compiler supports feature */
#define HAS_CC_M32 0

/* Compiler supports feature */
#define HAS_CC_M64 1

/* Compiler supports feature */
#define HAS_CC_MISSING_FIELD_INITIALIZERS 1

/* Compiler supports feature */
#define HAS_CC_NO_IDENT 1

/* Compiler supports feature */
#define HAS_CC_NO_OMIT_FRAME_POINTER 1

/* Compiler supports feature */
#define HAS_CC_PEDANTIC 1

/* Compiler supports feature */
#define HAS_CC_RDYNAMIC 1

/* Compiler supports feature */
#define HAS_CC_SANITIZE_ADDRESS 0

/* Compiler supports feature */
#define HAS_CC_STACK_PROTECTOR 1

/* Compiler supports feature */
#define HAS_CC_STD_C11 1

/* Compiler supports feature */
#define HAS_CC_STD_C99 1

/* Compiler supports feature */
#define HAS_CC_STD_GNU11 1

/* Compiler supports feature */
#define HAS_CC_STD_GNU99 1

/* Compiler supports feature */
#define HAS_CC_TUNE_NATIVE 1

/* Compiler supports feature */
#define HAS_CC_WALL 1

/* Compiler supports feature */
#define HAS_CC_XC99 0

/* close_ex(fd) to change the value of fd to detect double-closes issues
   (debug) disabled. */
#define HAS_CLOSE_EX_REF 0

/* i386, Athlon, Opteron, Core2, i3, i5, i7, ... */
#define HAS_CPU_AMDINTEL 1

/* T1000 has a Niagara cpu */
/* #undef HAS_CPU_NIAGARA */

/* yadifa ctrl remote control tool disabled. */
#define HAS_CTRL 1

/* MUST be enabled if either NSEC3 or NSEC are enabled */
#define HAS_DNSSEC_SUPPORT 1

/* enable DNSSEC module for yadifa */
#define HAS_DNSSEC_TOOLS 1

/* dynamic update support disabled. */
#define HAS_DYNUPDATE_SUPPORT 1

/* Elliptic Curve (ECDSA) support (ie: the available OpenSSL does not support
   it) disabled. */
#define HAS_ECDSA_SUPPORT 1

/* Adds support for dynamically loaded module that gets events from yadifad
   and is allowed to fetch some information disabled. */
#define HAS_EVENT_DYNAMIC_MODULE 0

/* file pool uses cache (dev) disabled. */
#define HAS_FILEPOOL_CACHE 0

/* acceptance of ASCII7 characters in DNS names (not recommended) disabled. */
#define HAS_FULL_ASCII7 0

/* yadifa keygen tool disabled. */
#define HAS_KEYGEN 0

/* libc malloc debug support monitors program-wide allocations disabled. */
#define HAS_LIBC_MALLOC_DEBUG_SUPPORT 0

/* zone lock debug support disabled. */
#define HAS_LOCK_DEBUG_SUPPORT 0

/* where to put the log files */
#define HAS_LOGDIR 1

/* a column with the pid in each line of log disabled. */
#define HAS_LOG_PID 1

/* a column with an alphanumeric id consistent in the lowest 32 bits of a
   thread id in each log line disabled. */
#define HAS_LOG_THREAD_ID 0

/* a column with a 8 letters human-readable tag identifying a thread in each
   log line disabled. */
#define HAS_LOG_THREAD_TAG 1

/* malloc debug support for yadifa objects disabled. */
#define HAS_MALLOC_DEBUG_SUPPORT 0

/* DNS master disabled. */
#define HAS_MASTER_SUPPORT 1

/* Define this to enable slow but safe unaligned memory accesses */
#define HAS_MEMALIGN_ISSUES 0

/* The system supports mremap */
#define HAS_MREMAP 1

/* mutex debug support disabled. */
#define HAS_MUTEX_DEBUG_SUPPORT 0

/* defaults axfr-strict-authority to no. Lenient acceptance of AXFR answer
   from master that do not have AA bit by default (Microsoft DNS) disabled. */
#define HAS_NON_AA_AXFR_SUPPORT 0

/* NSEC3 enabled */
#define HAS_NSEC3_SUPPORT 1

/* NSEC enabled */
#define HAS_NSEC_SUPPORT 1

/* NSID support disabled. */
#define HAS_NSID_SUPPORT 1

/* not linked with an OpenSSL compatible API */
#define HAS_OPENSSL 1

/* The system supports thread affinity */
#define HAS_PTHREAD_SETAFFINITY_NP 1

/* The system supports thread names */
#define HAS_PTHREAD_SETNAME_NP 1

/* The system supports spinlocks */
#define HAS_PTHREAD_SPINLOCK 1

/* DNS Response Rate Limiter disabled. */
#define HAS_RRL_SUPPORT 1

/* RRSIG verification and generation for zones disabled. */
#define HAS_RRSIG_MANAGEMENT_SUPPORT 1

/* The system supports setgroups */
#define HAS_SETGROUPS 1

/* The sockaddr_in6 struct has an sin6_len field */
#define HAS_SOCKADDR_IN6_SIN6_LEN 0

/* The sockaddr_in struct has an sin_len field */
#define HAS_SOCKADDR_IN_SIN_LEN 0

/* The sockaddr struct has an sa_len field */
#define HAS_SOCKADDR_SA_LEN 0

/* An alternative to be used if stdatomics is not available */
#define HAS_SYNC_BUILTINS 1

/* to set do-not-listen to "127.0.0.53 port 53" by default (otherwise the list
   is empty by default) disabled. */
#define HAS_SYSTEMD_RESOLVED_AVOIDANCE 0

/* Without various internal test programs. */
#define HAS_TESTS 1

/* The system supports timegm */
#define HAS_TIMEGM 1

/* Without provided DNS-related tools. */
#define HAS_TOOLS 1

/* tracking of the instanciated zones for detecting potential leaks.
   Relatively cheap with a small (<100) amount of zones. disabled. */
#define HAS_TRACK_ZONES_DEBUG_SUPPORT 0

/* tsig = TSIG_SUPPORT enabled */
#define HAS_TSIG_SUPPORT 1

/* where to put the log files */
#define HAS_WITH_LOGDIR "${prefix}/var/log/yadifa" // ${prefix}/var/log/yadifa

/* building with controller */
#define HAS_YADIFA 1

/* zalloc debug support for yadifa objects disabled. */
#define HAS_ZALLOC_DEBUG_SUPPORT 0

/* zalloc statistics support disabled. */
#define HAS_ZALLOC_STATISTICS_SUPPORT 0

/* zalloc memory system disabled. */
#define HAS_ZALLOC_SUPPORT 1

/* yadifa zonesign tool disabled. */
#define HAS_ZONESIGN 0

/* Define to 1 if you have the <arpa/inet.h> header file. */
#define HAVE_ARPA_INET_H 1

/* Define to 1 if you have the <asm/unistd.h> header file. */
#define HAVE_ASM_UNISTD_H 1

/* Define to 1 if you have the <assert.h> header file. */
#define HAVE_ASSERT_H 1

/* Define to 1 if you have the <bfd.h> header file. */
/* #undef HAVE_BFD_H */

/* Define to 1 if you have the <byteswap.h> header file. */
#define HAVE_BYTESWAP_H 1

/* Define to 1 if you have the `bzero' function. */
#define HAVE_BZERO 1

/* Define to 1 if you have the <cpuid.h> header file. */
#define HAVE_CPUID_H 1

/* Define to 1 if you have the <ctype.h> header file. */
#define HAVE_CTYPE_H 1

/* Define to 1 if you have the <dirent.h> header file. */
#define HAVE_DIRENT_H 1

/* Define to 1 if you have the <dlfcn.h> header file. */
#define HAVE_DLFCN_H 1

/* Define to 1 if you have the <endian.h> header file. */
#define HAVE_ENDIAN_H 1

/* Define to 1 if you have the <errno.h> header file. */
#define HAVE_ERRNO_H 1

/* Define to 1 if you have the <execinfo.h> header file. */
#define HAVE_EXECINFO_H 1

/* Define to 1 if you have the <fcntl.h> header file. */
#define HAVE_FCNTL_H 1

/* Define to 1 if you have the <getopt.h> header file. */
#define HAVE_GETOPT_H 1

/* Define to 1 if you have the <grp.h> header file. */
#define HAVE_GRP_H 1

/* Define to 1 if you have the <i386/limits.h> header file. */
/* #undef HAVE_I386_LIMITS_H */

/* Define to 1 if you have the <i386/types.h> header file. */
/* #undef HAVE_I386_TYPES_H */

/* Define to 1 if the system has the type `int16_t'. */
#define HAVE_INT16_T 1

/* Define to 1 if the system has the type `int32_t'. */
#define HAVE_INT32_T 1

/* Define to 1 if the system has the type `int64_t'. */
#define HAVE_INT64_T 1

/* Define to 1 if the system has the type `int8_t'. */
#define HAVE_INT8_T 1

/* Define to 1 if you have the <inttypes.h> header file. */
#define HAVE_INTTYPES_H 1

/* Define to 1 if you have the `c' library (-lc). */
#define HAVE_LIBC 1

/* Define to 1 if you have the `dnscore' library (-ldnscore). */
/* #undef HAVE_LIBDNSCORE */

/* Define to 1 if you have the `dnsdb' library (-ldnsdb). */
/* #undef HAVE_LIBDNSDB */

/* Define to 1 if you have the `dnslg' library (-ldnslg). */
/* #undef HAVE_LIBDNSLG */

/* Define to 1 if you have the <limits.h> header file. */
#define HAVE_LIMITS_H 1

/* Define to 1 if you have the <linux/limits.h> header file. */
#define HAVE_LINUX_LIMITS_H 1

/* Define to 1 if the system has the type `long long'. */
#define HAVE_LONG_LONG 1

/* Define to 1 if you have the <machine/endian.h> header file. */
/* #undef HAVE_MACHINE_ENDIAN_H */

/* Define to 1 if you have the <mach/clock.h> header file. */
/* #undef HAVE_MACH_CLOCK_H */

/* Define to 1 if you have the <mach/mach.h> header file. */
/* #undef HAVE_MACH_MACH_H */

/* Define to 1 if you have the <malloc.h> header file. */
#define HAVE_MALLOC_H 1

/* Define to 1 if you have the <memory.h> header file. */
#define HAVE_MEMORY_H 1

/* Define to 1 if you have the `memset' function. */
#define HAVE_MEMSET 1

/* Define to 1 if you have the <netdb.h> header file. */
#define HAVE_NETDB_H 1

/* Define to 1 if you have the <netinet6/in6.h> header file. */
/* #undef HAVE_NETINET6_IN6_H */

/* Define to 1 if you have the <netinet/in.h> header file. */
#define HAVE_NETINET_IN_H 1

/* Define to 1 if you have the <netinet/tcp.h> header file. */
#define HAVE_NETINET_TCP_H 1

/* Define to 1 if you have the <net/ethernet.h> header file. */
#define HAVE_NET_ETHERNET_H 1

/* Define to 1 if you have the <pcap/pcap.h> header file. */
/* #undef HAVE_PCAP_PCAP_H */

/* Define to 1 if you have the <poll.h> header file. */
#define HAVE_POLL_H 1

/* Define to 1 if you have the <ppc/limits.h> header file. */
/* #undef HAVE_PPC_LIMITS_H */

/* Define to 1 if you have the <pthread.h> header file. */
#define HAVE_PTHREAD_H 1

/* Define to 1 if you have the <pwd.h> header file. */
#define HAVE_PWD_H 1

/* Has recvmmsg system call */
#define HAVE_RECVMMSG 1

/* Define to 1 if you have the <sched.h> header file. */
#define HAVE_SCHED_H 1

/* Define to 1 if you have the `select' function. */
#define HAVE_SELECT 1

/* Has sendmmsg system call */
#define HAVE_SENDMMSG 1

/* Define to 1 if you have the <signal.h> header file. */
#define HAVE_SIGNAL_H 1

/* Define to 1 if you have the `socket' function. */
#define HAVE_SOCKET 1

/* Define to 1 if `stat' has the bug that it succeeds when given the
   zero-length file name argument. */
/* #undef HAVE_STAT_EMPTY_STRING_BUG */

/* Define to 1 if you have the <stdarg.h> header file. */
#define HAVE_STDARG_H 1

/* Define to 1 if you have the <stdatomic.h> header file. */
#define HAVE_STDATOMIC_H 1

/* Define to 1 if you have the <stdbool.h> header file. */
#define HAVE_STDBOOL_H 1

/* Define to 1 if you have the <stddef.h> header file. */
#define HAVE_STDDEF_H 1

/* Define to 1 if you have the <stdint.h> header file. */
#define HAVE_STDINT_H 1

/* Define to 1 if you have the <stdio.h> header file. */
#define HAVE_STDIO_H 1

/* Define to 1 if you have the <stdlib.h> header file. */
#define HAVE_STDLIB_H 1

/* Define to 1 if you have the <stdnoreturn.h> header file. */
#define HAVE_STDNORETURN_H 1

/* Define to 1 if you have the <strings.h> header file. */
#define HAVE_STRINGS_H 1

/* Define to 1 if you have the <string.h> header file. */
#define HAVE_STRING_H 1

/* Define to 1 if you have the <syslog.h> header file. */
#define HAVE_SYSLOG_H 1

/* Define to 1 if you have the <sys/byteorder.h> header file. */
/* #undef HAVE_SYS_BYTEORDER_H */

/* Define to 1 if you have the <sys/cpuset.h> header file. */
/* #undef HAVE_SYS_CPUSET_H */

/* Define to 1 if you have the <sys/endian.h> header file. */
/* #undef HAVE_SYS_ENDIAN_H */

/* Define to 1 if you have the <sys/file.h> header file. */
#define HAVE_SYS_FILE_H 1

/* Define to 1 if you have the <sys/ipc.h> header file. */
#define HAVE_SYS_IPC_H 1

/* Define to 1 if you have the <sys/mman.h> header file. */
#define HAVE_SYS_MMAN_H 1

/* Define to 1 if you have the <sys/msg.h> header file. */
#define HAVE_SYS_MSG_H 1

/* Define to 1 if you have the <sys/param.h> header file. */
#define HAVE_SYS_PARAM_H 1

/* Define to 1 if you have the <sys/prctl.h> header file. */
#define HAVE_SYS_PRCTL_H 1

/* Define to 1 if you have the <sys/resource.h> header file. */
#define HAVE_SYS_RESOURCE_H 1

/* Define to 1 if you have the <sys/select.h> header file. */
#define HAVE_SYS_SELECT_H 1

/* Define to 1 if you have the <sys/socket.h> header file. */
#define HAVE_SYS_SOCKET_H 1

/* Define to 1 if you have the <sys/stat.h> header file. */
#define HAVE_SYS_STAT_H 1

/* Define to 1 if you have the <sys/syslimits.h> header file. */
/* #undef HAVE_SYS_SYSLIMITS_H */

/* Define to 1 if you have the <sys/time.h> header file. */
#define HAVE_SYS_TIME_H 1

/* Define to 1 if you have the <sys/types.h> header file. */
#define HAVE_SYS_TYPES_H 1

/* Define to 1 if you have the <sys/un.h> header file. */
#define HAVE_SYS_UN_H 1

/* Define to 1 if you have the <sys/wait.h> header file. */
#define HAVE_SYS_WAIT_H 1

/* Define to 1 if you have the <tcl.h> header file. */
/* #undef HAVE_TCL_H */

/* Define to 1 if you have the <time.h> header file. */
#define HAVE_TIME_H 1

/* Define to 1 if you have the <ucontext.h> header file. */
#define HAVE_UCONTEXT_H 1

/* Define to 1 if the system has the type `uint16_t'. */
#define HAVE_UINT16_T 1

/* Define to 1 if the system has the type `uint32_t'. */
#define HAVE_UINT32_T 1

/* Define to 1 if the system has the type `uint64_t'. */
#define HAVE_UINT64_T 1

/* Define to 1 if the system has the type `uint8_t'. */
#define HAVE_UINT8_T 1

/* Define to 1 if you have the <unistd.h> header file. */
#define HAVE_UNISTD_H 1

/* Define to 1 if the system has the type `u_char'. */
#define HAVE_U_CHAR 1

/* BSD */
#define IS_BSD_FAMILY 0

/* OSX */
#define IS_DARWIN_OS 0

/* LINUX */
#define IS_LINUX_FAMILY 1

/* SOLARIS */
#define IS_SOLARIS_FAMILY 0

/* Define to 1 if `lstat' dereferences a symlink specified with a trailing
   slash. */
#define LSTAT_FOLLOWS_SLASHED_SYMLINK 1

/* Define to the sub-directory in which libtool stores uninstalled libraries.
   */
#define LT_OBJDIR ".libs/"

/* Define to 1 if your C compiler doesn't accept -c and -o together. */
/* #undef NO_MINUS_C_MINUS_O */

/* Name of package */
#define PACKAGE "yadifa"

/* Define to the address where bug reports for this package should be sent. */
#define PACKAGE_BUGREPORT "info@yadifa.eu"

/* Define to the full name of this package. */
#define PACKAGE_NAME "yadifa"

/* Define to the full name and version of this package. */
<<<<<<< HEAD
#define PACKAGE_STRING "yadifa 2.4.1-9881"
=======
#define PACKAGE_STRING "yadifa 2.4.1-9916"
>>>>>>> 1727582a

/* Define to the one symbol short name of this package. */
#define PACKAGE_TARNAME "yadifa"

/* Define to the home page for this package. */
#define PACKAGE_URL ""

/* Define to the version of this package. */
<<<<<<< HEAD
#define PACKAGE_VERSION "2.4.1-9881"
=======
#define PACKAGE_VERSION "2.4.1-9916"
>>>>>>> 1727582a

/* Define as the return type of signal handlers (`int' or `void'). */
#define RETSIGTYPE void

/* Define to the type of arg 1 for `select'. */
#define SELECT_TYPE_ARG1 int

/* Define to the type of args 2, 3 and 4 for `select'. */
#define SELECT_TYPE_ARG234 (fd_set *)

/* Define to the type of arg 5 for `select'. */
#define SELECT_TYPE_ARG5 (struct timeval *)

/* Define to 1 if you have the ANSI C header files. */
#define STDC_HEADERS 1

/* Define to 1 if your <sys/time.h> declares `struct tm'. */
/* #undef TM_IN_SYS_TIME */

/* Version number of package */
<<<<<<< HEAD
#define VERSION "2.4.1-9881"
=======
#define VERSION "2.4.1-9916"
>>>>>>> 1727582a

/* Define WORDS_BIGENDIAN to 1 if your processor stores words with the most
   significant byte first (like Motorola and SPARC, unlike Intel). */
#if defined AC_APPLE_UNIVERSAL_BUILD
# if defined __BIG_ENDIAN__
#  define WORDS_BIGENDIAN 1
# endif
#else
# ifndef WORDS_BIGENDIAN
/* #  undef WORDS_BIGENDIAN */
# endif
#endif

/* Enable large inode numbers on Mac OS X 10.5.  */
#ifndef _DARWIN_USE_64_BIT_INODE
# define _DARWIN_USE_64_BIT_INODE 1
#endif

/* Number of bits in a file offset, on hosts where this is settable. */
/* #undef _FILE_OFFSET_BITS */

/* Define for large files, on AIX-style hosts. */
/* #undef _LARGE_FILES */

/* Define to empty if `const' does not conform to ANSI C. */
/* #undef const */

/* Define to `int' if <sys/types.h> does not define. */
/* #undef mode_t */

/* Define to `int' if <sys/types.h> does not define. */
/* #undef pid_t */

/* Define to `unsigned int' if <sys/types.h> does not define. */
/* #undef size_t */<|MERGE_RESOLUTION|>--- conflicted
+++ resolved
@@ -559,11 +559,7 @@
 #define PACKAGE_NAME "yadifa"
 
 /* Define to the full name and version of this package. */
-<<<<<<< HEAD
-#define PACKAGE_STRING "yadifa 2.4.1-9881"
-=======
 #define PACKAGE_STRING "yadifa 2.4.1-9916"
->>>>>>> 1727582a
 
 /* Define to the one symbol short name of this package. */
 #define PACKAGE_TARNAME "yadifa"
@@ -572,11 +568,7 @@
 #define PACKAGE_URL ""
 
 /* Define to the version of this package. */
-<<<<<<< HEAD
-#define PACKAGE_VERSION "2.4.1-9881"
-=======
 #define PACKAGE_VERSION "2.4.1-9916"
->>>>>>> 1727582a
 
 /* Define as the return type of signal handlers (`int' or `void'). */
 #define RETSIGTYPE void
@@ -597,11 +589,7 @@
 /* #undef TM_IN_SYS_TIME */
 
 /* Version number of package */
-<<<<<<< HEAD
-#define VERSION "2.4.1-9881"
-=======
 #define VERSION "2.4.1-9916"
->>>>>>> 1727582a
 
 /* Define WORDS_BIGENDIAN to 1 if your processor stores words with the most
    significant byte first (like Motorola and SPARC, unlike Intel). */
